--- conflicted
+++ resolved
@@ -11,12 +11,7 @@
     :path: ../..
 
 SPEC CHECKSUMS:
-<<<<<<< HEAD
-  Siesta: 510fe6f1967d5c727fd32390805472cb01684093
-=======
   Siesta: f47c4e6016bc2c249c46f2a70167ff0835dfefe1
-  SwiftyJSON: c2842d878f95482ffceec5709abc3d05680c0220
->>>>>>> 7198e054
 
 PODFILE CHECKSUM: ae415ad9ad375272eab63ab45853da2148a7aa21
 
